import argparse
import json
import os
import random
from itertools import chain

import torch
from g_retriever import (
    adjust_learning_rate,
    get_loss,
    inference_step,
    load_params_dict,
    save_params_dict,
)
from torch.nn.utils import clip_grad_norm_
from tqdm import tqdm

from torch_geometric import seed_everything
from torch_geometric.loader import DataLoader, RAGQueryLoader
from torch_geometric.nn import (
    GAT,
    LLM,
    TXT2KG,
    GRetriever,
    LLMJudge,
    SentenceTransformer,
)
from torch_geometric.utils.rag.backend_utils import (
    create_remote_backend_from_triplets,
    make_pcst_filter,
    preprocess_triplet,
)
from torch_geometric.utils.rag.feature_store import ModernBertFeatureStore
from torch_geometric.utils.rag.graph_store import NeighborSamplingRAGGraphStore

# Define constants for better readability
NV_NIM_MODEL_DEFAULT = "nvidia/llama-3.1-nemotron-70b-instruct"
LLM_GENERATOR_NAME_DEFAULT = "meta-llama/Meta-Llama-3.1-8B-Instruct"
EMBEDDING_LM_NAME_DEFAULT = 'Alibaba-NLP/gte-modernbert-base'
CHUNK_SIZE_DEFAULT = 512
GNN_HID_CHANNELS_DEFAULT = 1024
GNN_LAYERS_DEFAULT = 4
LR_DEFAULT = 1e-5
EPOCHS_DEFAULT = 2
BATCH_SIZE_DEFAULT = 8
EVAL_BATCH_SIZE_DEFAULT = 16


def parse_args():
    parser = argparse.ArgumentParser()
    parser.add_argument('--NV_NIM_MODEL', type=str,
                        default=NV_NIM_MODEL_DEFAULT,
                        help="The NIM LLM to use for TXT2KG")
    parser.add_argument('--NV_NIM_KEY', type=str, default="",
                        help="NVIDIA API key")
    parser.add_argument(
        '--chunk_size', type=int, default=512,
        help="When splitting context documents for txt2kg,\
        the maximum number of characters per chunk.")
    parser.add_argument('--gnn_hidden_channels', type=int,
                        default=GNN_HID_CHANNELS_DEFAULT,
                        help="Hidden channels for GNN")
    parser.add_argument('--num_gnn_layers', type=int,
                        default=GNN_LAYERS_DEFAULT,
                        help="Number of GNN layers")
    parser.add_argument('--lr', type=float, default=LR_DEFAULT,
                        help="Learning rate")
    parser.add_argument('--epochs', type=int, default=EPOCHS_DEFAULT,
                        help="Number of epochs")
    parser.add_argument('--batch_size', type=int, default=BATCH_SIZE_DEFAULT,
                        help="Batch size")
    parser.add_argument('--eval_batch_size', type=int,
                        default=EVAL_BATCH_SIZE_DEFAULT,
                        help="Evaluation batch size")
    parser.add_argument('--llm_generator_name', type=str,
                        default=LLM_GENERATOR_NAME_DEFAULT,
                        help="The LLM to use for Generation")
    parser.add_argument('--embedding_lm_name', type=str,
                        default=EMBEDDING_LM_NAME_DEFAULT,
                        help="The LLM to use for Generation")
    parser.add_argument(
        "--NIM_embedding", action='store_true',
        help="Wether to use a NIM for text embeddings.\
                        Uses a local huggingface LM by default. If setting\
                        This flag to true, need embedding_lm_name that\
                        exists in the NIM catalog.\
                        Example: 'nvidia/llama-3.2-nv-embedqa-1b-v2'")
    return parser.parse_args()


def get_data():
    # need the data formatted as a JSON
    # TODO open source internal JSON data on huggingface
    with open('data.json') as file:
        json_obj = json.load(file)
    return json_obj


def make_dataset(args):
    if os.path.exists("tech_qa.pt"):
        print("Re-using Saved TechQA KG-RAG Dataset...")
        return torch.load("tech_qa.pt", weights_only=False)
    else:
        rawset = get_data()
        data_lists = {"train": [], "validation": [], "test": []}
        if os.path.exists("tech_qa_just_triples.pt"):
            triples = torch.load("tech_qa_just_triples.pt", weights_only=False)
        else:
            kg_maker = TXT2KG(NVIDIA_NIM_MODEL=args.NV_NIM_MODEL,
                              NVIDIA_API_KEY=args.NV_NIM_KEY,
                              chunk_size=args.chunk_size)
            triples = []
            for data_point in tqdm(rawset, desc="Extracting KG triples"):
                if data_point["is_impossible"]:
                    continue
                q = data_point["question"]
                a = data_point["answer"]
                context_doc = ''
                for i in data_point["contexts"]:
                    context_doc += i["text"]
                QA_pair = (q, a)
                kg_maker.add_doc_2_KG(txt=context_doc, QA_pair=QA_pair)
            relevant_triples = kg_maker.relevant_triples
            triples.extend(
                list(
                    chain.from_iterable(
                        triple_set
                        for triple_set in relevant_triples.values())))
            triples = list(dict.fromkeys(triples))
            torch.save(triples, "tech_qa_just_triples.pt")
        print("Size of KG (number of triples) =", len(triples))
        if not args.NIM_embedding:
            device = torch.device("cuda" if torch.cuda.is_available() else "cpu")
            model = SentenceTransformer(
                model_name=args.embedding_lm_name).to(device)
        else:
<<<<<<< HEAD
            model = NIMSentenceTransformer(
                model_name=args.embedding_lm_name,
                NIM_KEY=args.NV_NIM_KEY)
=======
            model = SentenceTransformer(model_name=args.embedding_lm_name,
                                        NIM_KEY=args.NV_NIM_KEY).to(device)
>>>>>>> 294de635
        fs, gs = create_remote_backend_from_triplets(
            triplets=triples, node_embedding_model=model,
            node_method_to_call="encode", path="backend",
            pre_transform=preprocess_triplet, node_method_kwargs={
                "batch_size": min(len(triples), 256)
            }, graph_db=NeighborSamplingRAGGraphStore,
            feature_db=ModernBertFeatureStore).load()
        """
        NOTE: these retriever hyperparams are very important.
        Tuning may be needed for custom data...
        """

        # k for KNN
        knn_neighsample_bs = 1024
        # number of neighbors for each seed node selected by KNN
        fanout = 100
        # number of hops for neighborsampling
        num_hops = 2
        local_filter_kwargs = {
            "topk": 5,  # nodes
            "topk_e": 5,  # edges
            "cost_e": .5  # edge cost
        }
        query_loader = RAGQueryLoader(
            data=(fs, gs), seed_nodes_kwargs={"k_nodes": knn_neighsample_bs},
            sampler_kwargs={"num_neighbors": [fanout] * num_hops},
            local_filter=make_pcst_filter(triples, model),
            local_filter_kwargs=local_filter_kwargs)
        total_data_list = []
        for data_point in tqdm(rawset, desc="Building un-split dataset"):
            if data_point["is_impossible"]:
                continue
            QA_pair = (data_point["question"], data_point["answer"])
            q = QA_pair[0]
            subgraph = query_loader.query(q)
            subgraph.label = QA_pair[1]
            total_data_list.append(subgraph)
        random.shuffle(total_data_list)

        # 60:20:20 split
        data_lists["train"] = total_data_list[:int(.6 * len(total_data_list))]
        data_lists["validation"] = total_data_list[
            int(.6 * len(total_data_list)):int(.8 * len(total_data_list))]
        data_lists["test"] = total_data_list[int(.8 * len(total_data_list)):]

        torch.save(data_lists, "tech_qa.pt")
        return data_lists


def train(args, data_lists):
    batch_size = args.batch_size
    eval_batch_size = args.eval_batch_size
    hidden_channels = args.gnn_hidden_channels
    num_gnn_layers = args.num_gnn_layers
    train_loader = DataLoader(data_lists["train"], batch_size=batch_size,
                              drop_last=True, pin_memory=True, shuffle=True)
    val_loader = DataLoader(data_lists["validation"],
                            batch_size=eval_batch_size, drop_last=False,
                            pin_memory=True, shuffle=False)
    test_loader = DataLoader(data_lists["test"], batch_size=eval_batch_size,
                             drop_last=False, pin_memory=True, shuffle=False)
    gnn = GAT(in_channels=768, hidden_channels=hidden_channels,
              out_channels=1024, num_layers=num_gnn_layers, heads=4)
    llm = LLM(model_name=args.llm_generator_name)
    model = GRetriever(llm=llm, gnn=gnn)
    save_name = "tech-qa-model.pt"
    if os.path.exists(save_name):
        print("Re-using saved G-retriever model for testing...")
        model = load_params_dict(model, save_name)
    else:
        params = [p for _, p in model.named_parameters() if p.requires_grad]
        lr = args.lr
        optimizer = torch.optim.AdamW([{
            'params': params,
            'lr': lr,
            'weight_decay': 0.05
        }], betas=(0.9, 0.95))
        float('inf')
        for epoch in range(args.epochs):
            model.train()
            epoch_loss = 0
            epoch_str = f'Epoch: {epoch + 1}|{args.epochs}'
            loader = tqdm(train_loader, desc=epoch_str)
            for step, batch in enumerate(loader):
                optimizer.zero_grad()
                loss = get_loss(model, batch)
                loss.backward()
                clip_grad_norm_(optimizer.param_groups[0]['params'], 0.1)
                if (step + 1) % 2 == 0:
                    adjust_learning_rate(optimizer.param_groups[0], lr,
                                         step / len(train_loader) + epoch,
                                         args.epochs)
                optimizer.step()
                epoch_loss += float(loss)
                if (step + 1) % 2 == 0:
                    lr = optimizer.param_groups[0]['lr']
            train_loss = epoch_loss / len(train_loader)
            print(epoch_str + f', Train Loss: {train_loss:4f}')

            # Eval Step
            val_loss = 0
            model.eval()
            with torch.no_grad():
                for step, batch in enumerate(val_loader):
                    loss = get_loss(model, batch)
                    val_loss += loss.item()
                val_loss = val_loss / len(val_loader)
                print(epoch_str + f", Val Loss: {val_loss:4f}")
        torch.cuda.empty_cache()
        torch.cuda.reset_max_memory_allocated()
        model.eval()
        save_params_dict(model, save_path=save_name)
    return model, test_loader


def test(model, test_loader, args):
    llm_judge = LLMJudge(args.NV_NIM_MODEL, args.NV_NIM_KEY)

    def eval(question: str, pred: str, correct_answer: str):
        # calculate the score based on pred and correct answer
        return llm_judge.score(question, pred, correct_answer)

    scores = []
    eval_tuples = []
    for test_batch in tqdm(test_loader, desc="Testing"):
        preds = (inference_step(model, test_batch))
        for question, pred, label in zip(test_batch.question, preds,
                                         test_batch.label):
            eval_tuples.append((question, pred, label))
    for question, pred, label in tqdm(eval_tuples, desc="Eval"):
        scores.append(eval(question, pred, label))
    avg_scores = sum(scores) / len(scores)
    print("Avg marlin accuracy=", avg_scores)


if __name__ == '__main__':
    # for reproducibility
    seed_everything(50)

    args = parse_args()
    data_lists = make_dataset(args)
    model, test_loader = train(args, data_lists)
    test(model, test_loader, args)<|MERGE_RESOLUTION|>--- conflicted
+++ resolved
@@ -134,14 +134,9 @@
             model = SentenceTransformer(
                 model_name=args.embedding_lm_name).to(device)
         else:
-<<<<<<< HEAD
             model = NIMSentenceTransformer(
                 model_name=args.embedding_lm_name,
                 NIM_KEY=args.NV_NIM_KEY)
-=======
-            model = SentenceTransformer(model_name=args.embedding_lm_name,
-                                        NIM_KEY=args.NV_NIM_KEY).to(device)
->>>>>>> 294de635
         fs, gs = create_remote_backend_from_triplets(
             triplets=triples, node_embedding_model=model,
             node_method_to_call="encode", path="backend",
