# Examples for LLM and GNN co-training

| Example                              | Description                                                                                                                                             |
| ------------------------------------ | ------------------------------------------------------------------------------------------------------------------------------------------------------- |
<<<<<<< HEAD
| [`g_retriever.py`](./g_retriever.py) | Example for Retriever Augmented Generation (RAG) w/ GNN+LLM by co-training LLAMA2 with GAT for answering questions based on knowledge graph (KG) information. |
| [`wiki_retriever.py`](./wiki_retriever.py) | This example extends g_retriever.py by using Wikipedia for KG and Stanfor Question Answering Dataset (SQUAD) for questions and answers. |
=======
| [`g_retriever.py`](./g_retriever.py) | Example for Retrieval-Augmented Generation (RAG) w/ GNN+LLM by co-training LLAMA2 with GAT for answering questions based on knowledge graph information |
>>>>>>> ac7fcdba
<|MERGE_RESOLUTION|>--- conflicted
+++ resolved
@@ -2,9 +2,5 @@
 
 | Example                              | Description                                                                                                                                             |
 | ------------------------------------ | ------------------------------------------------------------------------------------------------------------------------------------------------------- |
-<<<<<<< HEAD
-| [`g_retriever.py`](./g_retriever.py) | Example for Retriever Augmented Generation (RAG) w/ GNN+LLM by co-training LLAMA2 with GAT for answering questions based on knowledge graph (KG) information. |
-| [`wiki_retriever.py`](./wiki_retriever.py) | This example extends g_retriever.py by using Wikipedia for KG and Stanfor Question Answering Dataset (SQUAD) for questions and answers. |
-=======
 | [`g_retriever.py`](./g_retriever.py) | Example for Retrieval-Augmented Generation (RAG) w/ GNN+LLM by co-training LLAMA2 with GAT for answering questions based on knowledge graph information |
->>>>>>> ac7fcdba
+| [`wiki_retriever.py`](./wiki_retriever.py) | This example extends g_retriever.py by using Wikipedia for KG and Stanfor Question Answering Dataset (SQUAD) for questions and answers. |