--- conflicted
+++ resolved
@@ -119,12 +119,7 @@
                                max_out_tokens=max_out_tokens)
     else:
         return model.inference(batch.question, batch.x, batch.edge_index,
-<<<<<<< HEAD
-                               batch.batch, batch.ptr, batch.edge_attr,
-                               batch.desc, max_out_tokens=max_out_tokens)
-=======
-                               batch.batch, batch.edge_attr, batch.desc)
->>>>>>> 56d8e484
+                               batch.batch, batch.edge_attr, batch.desc, max_out_tokens=max_out_tokens)
 
 
 def train(since, num_epochs, hidden_channels, num_gnn_layers, batch_size,
