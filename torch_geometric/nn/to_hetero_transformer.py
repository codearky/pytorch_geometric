import copy
import warnings
from collections import defaultdict, deque
from typing import Any, Dict, Optional, Tuple, Union

import torch
from torch import Tensor
from torch.nn import Module

import torch_geometric
from torch_geometric.nn.dense import HeteroDictLinear
from torch_geometric.nn.dense.linear import is_uninitialized_parameter
from torch_geometric.nn.fx import Transformer, get_submodule
from torch_geometric.nn.norm import HeteroBatchNorm, HeteroLayerNorm
from torch_geometric.nn.to_hetero_module import (
    ToHeteroLinear,
    get_linear_channels,
)
from torch_geometric.typing import WITH_GMM, EdgeType, Metadata, NodeType
from torch_geometric.utils.hetero import (
    check_add_self_loops,
    get_unused_node_types,
)

try:
    from torch.fx import Graph, GraphModule, Node
except (ImportError, ModuleNotFoundError, AttributeError):
    GraphModule, Graph, Node = 'GraphModule', 'Graph', 'Node'


def get_dict(mapping: Optional[Dict[str, Any]]) -> Dict[str, Any]:
    return mapping if mapping is not None else {}


def to_hetero(module: Module, metadata: Metadata, aggr: str = "sum",
              input_map: Optional[Dict[str, str]] = None,
              debug: bool = False) -> GraphModule:
    r"""Converts a homogeneous GNN model into its heterogeneous equivalent in
    which node representations are learned for each node type in
    :obj:`metadata[0]`, and messages are exchanged between each edge type in
    :obj:`metadata[1]`, as denoted in the `"Modeling Relational Data with Graph
    Convolutional Networks" <https://arxiv.org/abs/1703.06103>`_ paper:

    .. code-block:: python

        import torch
        from torch_geometric.nn import SAGEConv, to_hetero

        class GNN(torch.nn.Module):
            def __init__(self):
                super().__init__()
                self.conv1 = SAGEConv((-1, -1), 32)
                self.conv2 = SAGEConv((32, 32), 32)

            def forward(self, x, edge_index):
                x = self.conv1(x, edge_index).relu()
                x = self.conv2(x, edge_index).relu()
                return x

        model = GNN()

        node_types = ['paper', 'author']
        edge_types = [
            ('paper', 'cites', 'paper'),
            ('paper', 'written_by', 'author'),
            ('author', 'writes', 'paper'),
        ]
        metadata = (node_types, edge_types)

        model = to_hetero(model, metadata)
        model(x_dict, edge_index_dict)

    where :obj:`x_dict` and :obj:`edge_index_dict` denote dictionaries that
    hold node features and edge connectivity information for each node type and
    edge type, respectively.

    The below illustration shows the original computation graph of the
    homogeneous model on the left, and the newly obtained computation graph of
    the heterogeneous model on the right:

    .. figure:: ../_figures/to_hetero.svg
      :align: center
      :width: 90%

      Transforming a model via :func:`to_hetero`.

    Here, each :class:`~torch_geometric.nn.conv.MessagePassing` instance
    :math:`f_{\theta}^{(\ell)}` is duplicated and stored in a set
    :math:`\{ f_{\theta}^{(\ell, r)} : r \in \mathcal{R} \}` (one instance for
    each relation in :math:`\mathcal{R}`), and message passing in layer
    :math:`\ell` is performed via

    .. math::

        \mathbf{h}^{(\ell)}_v = \bigoplus_{r \in \mathcal{R}}
        f_{\theta}^{(\ell, r)} ( \mathbf{h}^{(\ell - 1)}_v, \{
        \mathbf{h}^{(\ell - 1)}_w : w \in \mathcal{N}^{(r)}(v) \}),

    where :math:`\mathcal{N}^{(r)}(v)` denotes the neighborhood of :math:`v \in
    \mathcal{V}` under relation :math:`r \in \mathcal{R}`, and
    :math:`\bigoplus` denotes the aggregation scheme :attr:`aggr` to use for
    grouping node embeddings generated by different relations
    (:obj:`"sum"`, :obj:`"mean"`, :obj:`"min"`, :obj:`"max"` or :obj:`"mul"`).

    Args:
        module (torch.nn.Module): The homogeneous model to transform.
        metadata (Tuple[List[str], List[Tuple[str, str, str]]]): The metadata
            of the heterogeneous graph, *i.e.* its node and edge types given
            by a list of strings and a list of string triplets, respectively.
            See :meth:`torch_geometric.data.HeteroData.metadata` for more
            information.
        aggr (str, optional): The aggregation scheme to use for grouping node
            embeddings generated by different relations
            (:obj:`"sum"`, :obj:`"mean"`, :obj:`"min"`, :obj:`"max"`,
            :obj:`"mul"`). (default: :obj:`"sum"`)
        input_map (Dict[str, str], optional): A dictionary holding information
            about the type of input arguments of :obj:`module.forward`.
            For example, in case :obj:`arg` is a node-level argument, then
            :obj:`input_map['arg'] = 'node'`, and
            :obj:`input_map['arg'] = 'edge'` otherwise.
            In case :obj:`input_map` is not further specified, will try to
            automatically determine the correct type of input arguments.
            (default: :obj:`None`)
        debug (bool, optional): If set to :obj:`True`, will perform
            transformation in debug mode. (default: :obj:`False`)
    """
    transformer = ToHeteroTransformer(module, metadata, aggr, input_map, debug)
    return transformer.transform()


class ToHeteroTransformer(Transformer):

    aggrs = {
        'sum': torch.add,
        # For 'mean' aggregation, we first sum up all feature matrices, and
        # divide by the number of matrices in a later step.
        'mean': torch.add,
        'max': torch.max,
        'min': torch.min,
        'mul': torch.mul,
    }

    def __init__(
        self,
        module: Module,
        metadata: Metadata,
        aggr: str = 'sum',
        input_map: Optional[Dict[str, str]] = None,
        debug: bool = False,
    ):
        super().__init__(module, input_map, debug)

        self.metadata = metadata
        self.aggr = aggr
        assert len(metadata) == 2
        assert len(metadata[0]) > 0 and len(metadata[1]) > 0
        assert aggr in self.aggrs.keys()

        self.validate()

    def validate(self):
        unused_node_types = get_unused_node_types(*self.metadata)
        if len(unused_node_types) > 0:
            warnings.warn(
                f"There exist node types ({unused_node_types}) whose "
                f"representations do not get updated during message passing "
                f"as they do not occur as destination type in any edge type. "
                f"This may lead to unexpected behavior.")

        names = self.metadata[0] + [rel for _, rel, _ in self.metadata[1]]
        for name in names:
            if not name.isidentifier():
                warnings.warn(
                    f"The type '{name}' contains invalid characters which "
                    f"may lead to unexpected behavior. To avoid any issues, "
                    f"ensure that your types only contain letters, numbers "
                    f"and underscores.")

    def placeholder(self, node: Node, target: Any, name: str):
        # Adds a `get` call to the input dictionary for every node-type or
        # edge-type.
        if node.type is not None:
            Type = EdgeType if self.is_edge_level(node) else NodeType
            node.type = Dict[Type, node.type]

        self.graph.inserting_after(node)

        dict_node = self.graph.create_node('call_function', target=get_dict,
                                           args=(node, ), name=f'{name}_dict')
        self.graph.inserting_after(dict_node)

        for key in self.metadata[int(self.is_edge_level(node))]:
            out = self.graph.create_node('call_method', target='get',
                                         args=(dict_node, key, None),
                                         name=f'{name}__{key2str(key)}')
            self.graph.inserting_after(out)

    def get_attr(self, node: Node, target: Any, name: str):
        raise NotImplementedError

    def call_message_passing_module(self, node: Node, target: Any, name: str):
        # Add calls to edge type-wise `MessagePassing` modules and aggregate
        # the outputs to node type-wise embeddings afterwards.

        module = get_submodule(self.module, target)
        check_add_self_loops(module, self.metadata[1])

        # Group edge-wise keys per destination:
        key_name, keys_per_dst = {}, defaultdict(list)
        for key in self.metadata[1]:
            keys_per_dst[key[-1]].append(key)
            key_name[key] = f'{name}__{key[-1]}{len(keys_per_dst[key[-1]])}'

        for dst, keys in dict(keys_per_dst).items():
            # In case there is only a single edge-wise connection, there is no
            # need for any destination-wise aggregation, and we can already set
            # the intermediate variable name to the final output name.
            if len(keys) == 1:
                key_name[keys[0]] = f'{name}__{dst}'
                del keys_per_dst[dst]

        self.graph.inserting_after(node)
        for key in self.metadata[1]:
            args, kwargs = self.map_args_kwargs(node, key)
            out = self.graph.create_node('call_module',
                                         target=f'{target}.{key2str(key)}',
                                         args=args, kwargs=kwargs,
                                         name=key_name[key])
            self.graph.inserting_after(out)

        # Perform destination-wise aggregation.
        # Here, we aggregate in pairs, popping the first two elements of
        # `keys_per_dst` and append the result to the list.
        for dst, keys in keys_per_dst.items():
            queue = deque([key_name[key] for key in keys])
            i = 1
            while len(queue) >= 2:
                key1, key2 = queue.popleft(), queue.popleft()
                args = (self.find_by_name(key1), self.find_by_name(key2))

                new_name = f'{name}__{dst}'
                if self.aggr == 'mean' or len(queue) > 0:
                    new_name = f'{new_name}_{i}'

                out = self.graph.create_node('call_function',
                                             target=self.aggrs[self.aggr],
                                             args=args, name=new_name)
                self.graph.inserting_after(out)
                queue.append(new_name)
                i += 1

            if self.aggr == 'mean':
                key = queue.popleft()
                out = self.graph.create_node(
                    'call_function', target=torch.div,
                    args=(self.find_by_name(key), len(keys_per_dst[dst])),
                    name=f'{name}__{dst}')
                self.graph.inserting_after(out)

    def call_global_pooling_module(self, node: Node, target: Any, name: str):
        # Add calls to node type-wise `GlobalPooling` modules and aggregate
        # the outputs to graph type-wise embeddings afterwards.
        self.graph.inserting_after(node)
        for key in self.metadata[0]:
            args, kwargs = self.map_args_kwargs(node, key)
            out = self.graph.create_node('call_module',
                                         target=f'{target}.{key2str(key)}',
                                         args=args, kwargs=kwargs,
                                         name=f'{node.name}__{key2str(key)}')
            self.graph.inserting_after(out)

        # Perform node-wise aggregation.
        queue = deque(
            [f'{node.name}__{key2str(key)}' for key in self.metadata[0]])
        i = 1
        while len(queue) >= 2:
            key1, key2 = queue.popleft(), queue.popleft()
            args = (self.find_by_name(key1), self.find_by_name(key2))
            out = self.graph.create_node('call_function',
                                         target=self.aggrs[self.aggr],
                                         args=args, name=f'{name}_{i}')
            self.graph.inserting_after(out)
            queue.append(f'{name}_{i}')
            i += 1

        if self.aggr == 'mean':
            key = queue.popleft()
            out = self.graph.create_node(
                'call_function', target=torch.div,
                args=(self.find_by_name(key), len(self.metadata[0])),
                name=f'{name}_{i}')
            self.graph.inserting_after(out)
        self.replace_all_uses_with(node, out)

    def call_module(self, node: Node, target: Any, name: str):
        if self.is_graph_level(node):
            return

        self.graph.inserting_after(node)
        if hasattr(self.module, name):
            submod = getattr(self.module, name)
            is_heterolin = is_linear(submod)
            is_norm = is_batch_norm(submod) and is_layer_norm(submod)
        else:
            split_name = name.split('_')
            submod = getattr(self.module, '_'.join(split_name[:-1]))
            # handle iterable Modules (dict/list/sequential) containing Linear
            if is_iterable_module(submod):
                try:
                    selected_subsubmod = submod[split_name[-1]]
                except TypeError:
                    selected_subsubmod = submod[int(split_name[-1])]
                is_heterolin = is_linear(selected_subsubmod)
<<<<<<< HEAD
                is_norm = is_batch_norm(selected_subsubmod) and is_layer_norm(selected_subsubmod)
=======
                is_norm = is_batch_norm(selected_submod) and is_layer_norm(
                    selected_submod)
>>>>>>> 96577961
            else:
                is_heterolin = False
                is_norm = False
        if is_heterolin:
            self.add_heterolin_to_graph(node, target, name)
        elif is_norm:
            self.add_norm_to_graph(node, target, name)
        else:
            # Add calls to node type-wise or edge type-wise modules.
            self.add_nonlin_to_graph(node, target, name)

    def call_method(self, node: Node, target: Any, name: str):
        # Add calls to node type-wise or edge type-wise methods.
        if self.is_graph_level(node):
            return

        self.graph.inserting_after(node)
        if torch_geometric.typing.WITH_PYG_LIB:
            # Addresses:
            # "RuntimeError: Output 0 of SplitWithSizesBackward0
            # is a view and is being modified inplace."
            # Cause:
            # split_with_sizes for pyg-lib.ops.segment_matmul returns a view.
            # Using relu_ or other in place on this triggers the RuntimeError.
            op, target = is_builtin_inplace(str(target))
        else:
            op = "call_method"
        for key in self.metadata[int(self.is_edge_level(node))]:
            args, kwargs = self.map_args_kwargs(node, key)
            out = self.graph.create_node(op, target=target, args=args,
                                         kwargs=kwargs,
                                         name=f'{name}__{key2str(key)}')
            self.graph.inserting_after(out)

    def call_function(self, node: Node, target: Any, name: str):
        if self.is_graph_level(node):
            return

        # Add calls to node type-wise or edge type-wise functions.
        self.graph.inserting_after(node)
        for key in self.metadata[int(self.is_edge_level(node))]:
            args, kwargs = self.map_args_kwargs(node, key)
            out = self.graph.create_node('call_function', target=target,
                                         args=args, kwargs=kwargs,
                                         name=f'{name}__{key2str(key)}')
            self.graph.inserting_after(out)

    def output(self, node: Node, target: Any, name: str):
        # Replace the output by dictionaries, holding either node type-wise or
        # edge type-wise data.
        def _recurse(value: Any) -> Any:
            if isinstance(value, Node):
                if self.is_graph_level(value):
                    return value
                return {
                    key: self.find_by_name(f'{value.name}__{key2str(key)}')
                    for key in self.metadata[int(self.is_edge_level(value))]
                }
            elif isinstance(value, dict):
                return {k: _recurse(v) for k, v in value.items()}
            elif isinstance(value, list):
                return [_recurse(v) for v in value]
            elif isinstance(value, tuple):
                return tuple(_recurse(v) for v in value)
            else:
                return value

        if node.type is not None and isinstance(node.args[0], Node):
            output = node.args[0]
            if self.is_node_level(output):
                node.type = Dict[NodeType, node.type]
            elif self.is_edge_level(output):
                node.type = Dict[EdgeType, node.type]
        else:
            node.type = None

        node.args = (_recurse(node.args[0]), )

    def init_submodule(self, module: Module, target: str) -> Module:
        # Replicate each module for each node type or edge type.
        has_node_level_target = bool(
            self.find_by_name(
                f'{target.replace(".", "_")}__{key2str(self.metadata[0][0])}')
        ) or bool(
            self.find_by_target(f'{target}.{key2str(self.metadata[0][0])}'))
        has_edge_level_target = bool(
            self.find_by_name(
                f'{target.replace(".", "_")}__{key2str(self.metadata[1][0])}')
        ) or bool(
            self.find_by_target(f'{target}.{key2str(self.metadata[1][0])}'))

        if not has_node_level_target and not has_edge_level_target:
            return module

        if is_linear(module):
            if WITH_GMM:
                # faster grouped matmul path
                in_channels, out_channels = get_linear_channels(module)
                return HeteroDictLinear(
                    in_channels, out_channels,
                    types=self.metadata[int(has_edge_level_target)])
            else:
                return ToHeteroLinear(
                    module, self.metadata[int(has_edge_level_target)])
        elif is_batch_norm(module):
            return HeteroBatchNorm(
                get_norm_channels(module),
                len(self.metadata[int(has_edge_level_target)]))
        elif is_layer_norm(module):
            return HeteroLayerNorm(
                get_norm_channels(module),
                len(self.metadata[int(has_edge_level_target)]))
        else:
            module_dict = torch.nn.ModuleDict()
            for key in self.metadata[int(has_edge_level_target)]:

                module_dict[key2str(key)] = copy.deepcopy(module)
                if len(self.metadata[int(has_edge_level_target)]) <= 1:
                    continue
                if hasattr(module, 'reset_parameters'):
                    module_dict[key2str(key)].reset_parameters()
                elif sum([
                        is_uninitialized_parameter(p) or p.numel()
                        for p in module.parameters()
                ]) > 0:
                    warnings.warn(
                        f"'{target}' will be duplicated, but its parameters "
                        f"cannot be reset. To suppress this warning, add a "
                        f"'reset_parameters()' method to '{target}'")

            return module_dict

    # Helper methods ##########################################################

    def map_args_kwargs(self, node: Node,
                        key: Union[NodeType, EdgeType]) -> Tuple[Tuple, Dict]:
        def _recurse(value: Any) -> Any:
            if isinstance(value, Node):
                out = self.find_by_name(f'{value.name}__{key2str(key)}')
                if out is not None:
                    return out
                elif isinstance(key, tuple) and key[0] == key[-1]:
                    name = f'{value.name}__{key2str(key[0])}'
                    return self.find_by_name(name)
                elif isinstance(key, tuple) and key[0] != key[-1]:
                    return (
                        self.find_by_name(f'{value.name}__{key2str(key[0])}'),
                        self.find_by_name(f'{value.name}__{key2str(key[-1])}'),
                    )
                else:
                    raise NotImplementedError
            elif isinstance(value, dict):
                return {k: _recurse(v) for k, v in value.items()}
            elif isinstance(value, list):
                return [_recurse(v) for v in value]
            elif isinstance(value, tuple):
                return tuple(_recurse(v) for v in value)
            else:
                return value

        args = tuple(_recurse(v) for v in node.args)
        kwargs = {k: _recurse(v) for k, v in node.kwargs.items()}
        return args, kwargs

    def add_heterolin_to_graph(self, node: Node, target: Any, name: str):
        kwargs_dict = {}
        args_dict = {}
        for key in self.metadata[int(self.is_edge_level(node))]:
            args, kwargs = self.map_args_kwargs(node, key)
            args_dict[key] = args[0]
            kwargs_dict.update(kwargs)
        if self.is_edge_level(node):
            out_type = Dict[EdgeType, Tensor]
        else:
            out_type = Dict[NodeType, Tensor]
        out_hetero = self.graph.create_node('call_module', target=f'{target}',
                                            args=(args_dict, ),
                                            kwargs=kwargs_dict,
                                            name=f'{name}__hetero',
                                            type_expr=out_type)
        self.graph.inserting_after(out_hetero)
        # extract tensors from dict
        for key in self.metadata[int(self.is_edge_level(node))]:
            out = self.graph.create_node('call_method', target='get',
                                         args=(out_hetero, key),
                                         name=f'{name}__{key2str(key)}')
            self.graph.inserting_after(out)

    def add_norm_to_graph(self, node: Node, target: Any, name: str):
        kwargs_dict = {}
        args_dict = {}
        for key in self.metadata[int(self.is_edge_level(node))]:
            args, kwargs = self.map_args_kwargs(node, key)
            args_dict[key] = args[0]
            kwargs_dict.update(kwargs)
        if self.is_edge_level(node):
            out_type = Dict[EdgeType, Tensor]
        else:
            out_type = Dict[NodeType, Tensor]
        out_hetero = self.graph.create_node('call_module', target=f'{target}',
                                            args=(args_dict, ),
                                            kwargs=kwargs_dict,
                                            name=f'{name}__hetero',
                                            type_expr=out_type)
        self.graph.inserting_after(out_hetero)
        # extract tensors from dict
        for key in self.metadata[int(self.is_edge_level(node))]:
            out = self.graph.create_node('call_method', target='get',
                                         args=(out_hetero, key),
                                         name=f'{name}__{key2str(key)}')
            self.graph.inserting_after(out)

    def add_nonlin_to_graph(self, node: Node, target: Any, name: str):
        for key in self.metadata[int(self.is_edge_level(node))]:
            args, kwargs = self.map_args_kwargs(node, key)
            out = self.graph.create_node('call_module',
                                         target=f'{target}.{key2str(key)}',
                                         args=args, kwargs=kwargs,
                                         name=f'{name}__{key2str(key)}')
            self.graph.inserting_after(out)


def key2str(key: Union[NodeType, EdgeType]) -> str:
    key = '__'.join(key) if isinstance(key, tuple) else key
    return key.replace(' ', '_').replace('-', '_').replace(':', '_')


def is_linear(module: torch.nn.Module) -> bool:
    return isinstance(module, torch.nn.Linear) or isinstance(
        module, torch_geometric.nn.dense.Linear)


def is_batch_norm(module: torch.nn.Module) -> bool:
    return "batchnorm" in str(module).lower()


def is_layer_norm(module: torch.nn.Module) -> bool:
    return "layernorm" in str(module).lower()


def get_norm_channels(module: torch.nn.Module) -> int:
    if hasattr(module, "in_channels"):
        return module.in_channels
    elif hasattr(module, "num_features"):
        return module.num_features
    elif hasattr(module, "normalized_shape"):
        return module.normalized_shape


def is_iterable_module(module: torch.nn.Module) -> bool:
    return isinstance(module, torch.nn.ModuleList) or isinstance(
        module, torch.nn.ModuleDict) or isinstance(module, torch.nn.Sequential)


def is_builtin_inplace(target_str: str) -> bool:
    potential_outplace = inplace_2_outplace(target_str)
    try:
        target_op = eval(potential_outplace)
        return "call_function", target_op
    except Exception:
        return "call_method", target_str


def inplace_2_outplace(target_str: str) -> str:
    # ex: for args.relu_() call torch.relu(args)
    return 'torch.' + '_'.join(target_str.split('_')[:-1])<|MERGE_RESOLUTION|>--- conflicted
+++ resolved
@@ -311,12 +311,8 @@
                 except TypeError:
                     selected_subsubmod = submod[int(split_name[-1])]
                 is_heterolin = is_linear(selected_subsubmod)
-<<<<<<< HEAD
-                is_norm = is_batch_norm(selected_subsubmod) and is_layer_norm(selected_subsubmod)
-=======
-                is_norm = is_batch_norm(selected_submod) and is_layer_norm(
-                    selected_submod)
->>>>>>> 96577961
+                is_norm = is_batch_norm(selected_subsubmod) and is_layer_norm(
+                    selected_subsubmod)
             else:
                 is_heterolin = False
                 is_norm = False
