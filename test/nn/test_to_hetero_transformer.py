--- conflicted
+++ resolved
@@ -601,14 +601,9 @@
 
     for num_types in [4, 8, 16, 32, 64, 128]:
         metadata = gen_metadata(num_types)
-<<<<<<< HEAD
         hetero_model = to_hetero(homo_model, metadata).to(args.device)
-        heterolinear_model = to_hetero(homo_model, metadata, use_heterolinears=True).to(args.device)
-=======
-        hetero_model = to_hetero(homo_model, metadata)
         heterolinear_model = to_hetero(homo_model, metadata,
-                                       use_heterolinears=True)
->>>>>>> 549e8584
+                                       use_heterolinears=True).to(args.device)
         benchmark(
             funcs=[hetero_model, heterolinear_model],
             func_names=[
